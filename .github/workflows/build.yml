name: Build
on:
  push:
    branches:
      - main
      
permissions:
  contents: write
  pull-requests: write
      
jobs:
  build:
    name: Build and analyze
    runs-on: ubuntu-latest
    
    steps:
      - uses: actions/checkout@v4
        with:
          fetch-depth: 0
      
      - name: Set up Python
        uses: actions/setup-python@v4
        with:
          python-version: '3.10'
      
      - name: Install dependencies
        run: |
          pip install -e .
          pip install pytest pytest-cov pytest-asyncio
      
      - name: Run tests with coverage
        continue-on-error: true
        run: |
         PYTHONPATH=. python -m pytest --cov=. --cov-report=xml --cov-report=term
      
      - name: SonarQube Scan
        if: always()
        uses: SonarSource/sonarqube-scan-action@v5
        env:
          SONAR_TOKEN: ${{ secrets.SONAR_TOKEN }}
          SONAR_HOST_URL: ${{ secrets.SONAR_HOST_URL }}
      
<<<<<<< HEAD
      - name: Clean up build artifacts
        if: always()
        run: |
          git checkout -- .coverage || true
          git clean -fd .scannerwork/ || true
          git status
      
=======
>>>>>>> c43a98b9
      - name: SonarQube Badge
        if: always()
        uses: jadewon/sonar-badge@v1
        with:
<<<<<<< HEAD
          sonar-url: ${{ secrets.SONAR_HOST_URL }}
          sonar-token: ${{ secrets.SONAR_TOKEN }}
          project-key: Claude-MCP
          branch: main
=======
          metrics: 'bugs, code_smells, coverage, duplicated_lines_density, ncloc, sqale_rating, alert_status, reliability_rating, security_hotspots, security_rating, sqale_index, vulnerabilities'
        env:
          SONAR_TOKEN: ${{ secrets.SONAR_TOKEN }}
          SONAR_HOST_URL: ${{ secrets.SONAR_HOST_URL }}
          SONAR_PROJECT: Claude-MCP
>>>>>>> c43a98b9
<|MERGE_RESOLUTION|>--- conflicted
+++ resolved
@@ -40,7 +40,6 @@
           SONAR_TOKEN: ${{ secrets.SONAR_TOKEN }}
           SONAR_HOST_URL: ${{ secrets.SONAR_HOST_URL }}
       
-<<<<<<< HEAD
       - name: Clean up build artifacts
         if: always()
         run: |
@@ -48,21 +47,12 @@
           git clean -fd .scannerwork/ || true
           git status
       
-=======
->>>>>>> c43a98b9
       - name: SonarQube Badge
         if: always()
         uses: jadewon/sonar-badge@v1
         with:
-<<<<<<< HEAD
-          sonar-url: ${{ secrets.SONAR_HOST_URL }}
-          sonar-token: ${{ secrets.SONAR_TOKEN }}
-          project-key: Claude-MCP
-          branch: main
-=======
           metrics: 'bugs, code_smells, coverage, duplicated_lines_density, ncloc, sqale_rating, alert_status, reliability_rating, security_hotspots, security_rating, sqale_index, vulnerabilities'
         env:
           SONAR_TOKEN: ${{ secrets.SONAR_TOKEN }}
           SONAR_HOST_URL: ${{ secrets.SONAR_HOST_URL }}
-          SONAR_PROJECT: Claude-MCP
->>>>>>> c43a98b9
+          SONAR_PROJECT: Claude-MCP