--- conflicted
+++ resolved
@@ -68,15 +68,8 @@
     
     def test_init_index_files_exception_lines_109_110(self):
         """Test _init_index_files exception handling (lines 109-110)"""
-<<<<<<< HEAD
-        # Create temp dir in home directory for security validation
-        home_dir = Path.home()
-        home_dir = Path.home()
+        # Create temp dir in system temp directory to avoid project root clutter
         temp_dir = tempfile.mkdtemp(prefix="test_server_exception_")
-=======
-        # Create temp dir in project directory for security validation
-        temp_dir = get_test_temp_dir("test_server_exception_")
->>>>>>> 2adcd555
         
         # Mock json.dump to raise an exception during index file creation
         with patch('json.dump', side_effect=Exception("JSON write failed")):
@@ -91,12 +84,7 @@
     
     def test_index_file_creation_permission_error_lines_115_116(self):
         """Test index file creation permission errors (lines 115-116)"""
-<<<<<<< HEAD
-        home_dir = Path.home()
         temp_dir = tempfile.mkdtemp(prefix="test_permission_")
-=======
-        temp_dir = get_test_temp_dir("test_permission_")
->>>>>>> 2adcd555
         
         # Mock Path.mkdir to raise PermissionError
         with patch('pathlib.Path.mkdir', side_effect=PermissionError("Permission denied")):
@@ -109,12 +97,7 @@
     
     def test_search_conversations_file_error_lines_212_215(self):
         """Test search_conversations file reading errors (lines 212-215)"""
-<<<<<<< HEAD
-        home_dir = Path.home()
         temp_dir = tempfile.mkdtemp(prefix="test_search_error_")
-=======
-        temp_dir = get_test_temp_dir("test_search_error_")
->>>>>>> 2adcd555
         server = ConversationMemoryServer(temp_dir)
         
         # Mock file operations to trigger exception handling
@@ -132,12 +115,7 @@
     
     def test_add_conversation_file_error_lines_272_274(self):
         """Test add_conversation file writing errors (lines 272-274)"""
-<<<<<<< HEAD
-        home_dir = Path.home()
         temp_dir = tempfile.mkdtemp(prefix="test_add_error_")
-=======
-        temp_dir = get_test_temp_dir("test_add_error_")
->>>>>>> 2adcd555
         server = ConversationMemoryServer(temp_dir)
         
         # Mock file operations to trigger exception handling  
@@ -154,12 +132,7 @@
     
     def test_missing_conversation_file_lines_493_494(self):
         """Test missing conversation file handling (lines 493-494)"""
-<<<<<<< HEAD
-        home_dir = Path.home()
         temp_dir = tempfile.mkdtemp(prefix="test_missing_file_")
-=======
-        temp_dir = get_test_temp_dir("test_missing_file_")
->>>>>>> 2adcd555
         server = ConversationMemoryServer(temp_dir)
         
         # Create a mock conversation entry that points to non-existent file
@@ -177,12 +150,7 @@
     
     def test_additional_error_handling_lines_507_510(self):
         """Test additional error handling scenarios (lines 507-510)"""
-<<<<<<< HEAD
-        home_dir = Path.home()
         temp_dir = tempfile.mkdtemp(prefix="test_additional_error_")
-=======
-        temp_dir = get_test_temp_dir("test_additional_error_")
->>>>>>> 2adcd555
         server = ConversationMemoryServer(temp_dir)
         
         # Test various error scenarios that might trigger lines 507-510
